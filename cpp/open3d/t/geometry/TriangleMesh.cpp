--- conflicted
+++ resolved
@@ -335,10 +335,6 @@
     return CreateTriangleMeshFromVtkPolyData(decimated_polydata);
 }
 
-<<<<<<< HEAD
-AxisAlignedBoundingBox TriangleMesh::GetAxisAlignedBoundingBox() const {
-    return AxisAlignedBoundingBox::CreateFromPoints(GetVertexPositions());
-=======
 namespace {
 TriangleMesh BooleanOperation(const TriangleMesh &mesh_A,
                               const TriangleMesh &mesh_B,
@@ -383,7 +379,10 @@
                                              double tolerance) const {
     return BooleanOperation(*this, mesh, tolerance,
                             vtkBooleanOperationPolyDataFilter::VTK_DIFFERENCE);
->>>>>>> 585d987f
+}
+
+AxisAlignedBoundingBox TriangleMesh::GetAxisAlignedBoundingBox() const {
+    return AxisAlignedBoundingBox::CreateFromPoints(GetVertexPositions());
 }
 
 }  // namespace geometry
